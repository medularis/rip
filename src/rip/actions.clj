(ns rip.actions
  "Some useful predefined actions based on webmachine."
  (:use rip.middleware
        ring.middleware.multipart-params
        ring.middleware.multipart-params.byte-array
        ring.middleware.multipart-params.temp-file
        rip.core))

(let [methods-map {:get    "GET"
                   :post   "POST"
                   :put    "PUT"
                   :delete "DELETE"}]
  (defn action-link
    [method]
    {:url-handler (fn [url]
                    {:href   url
                     :method (method methods-map)})}))

(wrap-accept-header accepted-types)
(wrap-supported-content-type supported-types)

(defn wrap-entity-response-headers
  [handler {:keys [generate-etag-response last-modified-response]}]
  (-> handler
      (wrap-last-modified-header last-modified-response)
      (wrap-etag-header generate-etag-response)))

(defn wrap-entity-request-headers
  [handler {:keys [generate-etag last-modified]}]
  (-> handler
      wrap-if-modified-since
      wrap-if-none-match
      wrap-if-unmodified-since
      wrap-if-match
      (wrap-generate-etag generate-etag)
      (wrap-last-modified last-modified)))

(defn wrap-entity
  [handler find-resource {:keys [access allow]}]
  (-> handler
      (wrap-access (or access (constantly true)))
      (wrap-entity find-resource)))

(defn wrap-auth
  [handler {:keys [allow-fn auth-handler]}]
  (-> handler
      (wrap-forbidden? allow-fn)
      (wrap-authorized? auth-handler)))

(defn show
  "Creates a show action to be passed to resources.
   The get-entity function should return a map representing the resource
   with optional keys etag and last-modified.
   Options:
<<<<<<< HEAD
     allow:        Checks permissions on this action
     access:       Checks permissions on the resource
     accept-types: Matching types from the accept header"
  [find-resource handler & [opts]]
  (memb :show
        :get
        (-> handler
            (wrap-entity-headers opts)
            (wrap-entity opts)
            (wrap-auth opts))
=======
     authorized?:            handler - authorization handler
     allowed?:               handler - checks permissions on this action
     access?:                hanlder - checks permissions on the resource
     content_types_provided: set -     matching types for the accept header
     generate-etag:          handler -
     last-modified:          handler -
     generate-etag-response: handler -
     last-modified-response: handler - "

  [wrap-show get-entity & [opts]]
  (memb :show
        :get
        (ok-entity-response
         (-> show-handler
             (wrap-entity-response-headers opts)
             (wrap-entity-request-headers opts)
             (wrap-entity opts)
             (wrap-auth opts)))
>>>>>>> 9c902237
        (action-link :get)))

(defn index
  "Creates a index action to be passed to resources."
  [index-handler & [opts]]
  (coll :index
        :get
        (-> ok-entity-response
            index-handler
            (wrap-auth opts))))

(defn add
  "Creates an add action to be passed to resources."
  [add-handler & [opts]]
  (coll :add
        :post
        (-> created-response
            (wrap-location-header opts)
            add-handler
            (wrap-access opts)
            (wrap-validator opts)
            (wrap-auth opts))
        (action-link :put)))

(defn update
  "Creates an update action to be passed to resources."
  [update-handler & [opts]]
  (memb :update
        :put
        (-> entity-response
            wrap-etag-header
            wrap-last-modified
            update-handler
            (wrap-access opts)
            (wrap-validator opts)
            (wrap-entity-headers opts)
            (wrap-entity opts)
            (wrap-auth opts))
        (action-link :put)))

(defn destroy
  "Creates a destroy action to be passed to resources."
  [handler & [allow-fn]]
  (action memb :destroy :delete handler entity-response allow-fn))

(defn upload
  "Creates a generic action for multipart uploading.

   Visit http://mmcgrana.github.com/ring/ring.middleware.multipart-params.html
   for more info.

   Parameter store-type can be either :temp or :byte-array.

   Options map:
     allow-fn:    function to check permissions to the resource
     expires-in:  value passed to temp-file-store if store-type is :temp"
  [handler location-handler store-type & [{:keys [allow-fn expires-in]}]]
  (coll :upload
        :post
        (wrap handler
              (wrap-multipart-params
               {:store (case store-type
                         :temp (if expires-in
                                 (temp-file-store expires-in)
                                 (temp-file-store))
                         :byte-array (byte-array-store))}))
        entity-response
        allow-fn))<|MERGE_RESOLUTION|>--- conflicted
+++ resolved
@@ -18,22 +18,16 @@
 
 (wrap-accept-header accepted-types)
 (wrap-supported-content-type supported-types)
-
-(defn wrap-entity-response-headers
-  [handler {:keys [generate-etag-response last-modified-response]}]
-  (-> handler
-      (wrap-last-modified-header last-modified-response)
-      (wrap-etag-header generate-etag-response)))
+(wrap-allow allow-fn)
+auth-handler
 
 (defn wrap-entity-request-headers
-  [handler {:keys [generate-etag last-modified]}]
+  [handler {:keys [get-etag get-last-modified]}]
   (-> handler
       wrap-if-modified-since
       wrap-if-none-match
       wrap-if-unmodified-since
-      wrap-if-match
-      (wrap-generate-etag generate-etag)
-      (wrap-last-modified last-modified)))
+      wrap-if-match))
 
 (defn wrap-entity
   [handler find-resource {:keys [access allow]}]
@@ -44,45 +38,25 @@
 (defn wrap-auth
   [handler {:keys [allow-fn auth-handler]}]
   (-> handler
-      (wrap-forbidden? allow-fn)
-      (wrap-authorized? auth-handler)))
+      (wrap-allow allow-fn)
+      auth-handler))
 
 (defn show
   "Creates a show action to be passed to resources.
-   The get-entity function should return a map representing the resource
+   The find-resource function should return a map representing the resource
    with optional keys etag and last-modified.
    Options:
-<<<<<<< HEAD
-     allow:        Checks permissions on this action
-     access:       Checks permissions on the resource
-     accept-types: Matching types from the accept header"
-  [find-resource handler & [opts]]
+     allow-fn:     Checks permissions on this action
+     access-fn:    Checks permissions on the resource
+     accept-types: Set of matching types from the accept header"
+  [find-resource show-handler & [opts]]
   (memb :show
         :get
-        (-> handler
+        (-> ok-entity-response
+            show-handler
             (wrap-entity-headers opts)
             (wrap-entity opts)
             (wrap-auth opts))
-=======
-     authorized?:            handler - authorization handler
-     allowed?:               handler - checks permissions on this action
-     access?:                hanlder - checks permissions on the resource
-     content_types_provided: set -     matching types for the accept header
-     generate-etag:          handler -
-     last-modified:          handler -
-     generate-etag-response: handler -
-     last-modified-response: handler - "
-
-  [wrap-show get-entity & [opts]]
-  (memb :show
-        :get
-        (ok-entity-response
-         (-> show-handler
-             (wrap-entity-response-headers opts)
-             (wrap-entity-request-headers opts)
-             (wrap-entity opts)
-             (wrap-auth opts)))
->>>>>>> 9c902237
         (action-link :get)))
 
 (defn index
